--- conflicted
+++ resolved
@@ -5,11 +5,7 @@
 COPY src/* /opt/microservices/
 COPY requirements.txt /opt/microservices/
 
-<<<<<<< HEAD
-# hadolint ignore=DL3013
-=======
 # hadolint ignore=DL3008,DL3013,DL3015
->>>>>>> 2390ecc6
 RUN pip install --upgrade pip \
   && pip install --upgrade pipenv\
   && apt-get update \
