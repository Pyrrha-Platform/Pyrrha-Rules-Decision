FROM registry.access.redhat.com/ubi8/python-38:1-71
EXPOSE 8080

ENV PYTHONUNBUFFERED=1

<<<<<<< HEAD
COPY src/* /opt/microservices/src/
COPY manage.py /opt/microservices/
COPY requirements.txt /opt/microservices/
=======
COPY --chown=1001 requirements.txt .
RUN pip install -r /opt/app-root/src/requirements.txt
>>>>>>> 2a9024e4

COPY --chown=1001 src/* ./

RUN [ -f ".env" ] || cp .env.docker .env

<<<<<<< HEAD
ENTRYPOINT [ "python" ]
CMD ["manage.py", "start", "0.0.0.0:3000"]
=======
ENTRYPOINT ["python", "core_decision_flask_app.py", "8080"]
HEALTHCHECK --interval=30s --timeout=30s --start-period=5s --retries=3 CMD curl -f http://localhost:8080/health
>>>>>>> 2a9024e4
<|MERGE_RESOLUTION|>--- conflicted
+++ resolved
@@ -3,23 +3,16 @@
 
 ENV PYTHONUNBUFFERED=1
 
-<<<<<<< HEAD
-COPY src/* /opt/microservices/src/
-COPY manage.py /opt/microservices/
-COPY requirements.txt /opt/microservices/
-=======
 COPY --chown=1001 requirements.txt .
+COPY --chown=1001 manage.py .
+
 RUN pip install -r /opt/app-root/src/requirements.txt
->>>>>>> 2a9024e4
 
 COPY --chown=1001 src/* ./
 
 RUN [ -f ".env" ] || cp .env.docker .env
 
-<<<<<<< HEAD
 ENTRYPOINT [ "python" ]
 CMD ["manage.py", "start", "0.0.0.0:3000"]
-=======
-ENTRYPOINT ["python", "core_decision_flask_app.py", "8080"]
-HEALTHCHECK --interval=30s --timeout=30s --start-period=5s --retries=3 CMD curl -f http://localhost:8080/health
->>>>>>> 2a9024e4
+
+HEALTHCHECK --interval=30s --timeout=30s --start-period=5s --retries=3 CMD curl -f http://localhost:8080/health