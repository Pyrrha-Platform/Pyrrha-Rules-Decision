--- conflicted
+++ resolved
@@ -6,29 +6,6 @@
   pullPolicy: IfNotPresent
   # for local development against Minikube registry
   #pullPolicy: Never  
-<<<<<<< HEAD
-rulesdecision:
-  name: rulesdecision
-  version: v1
-  replicaCount: 1
-  namespace: default
-  image:
-    repository: uk.icr.io/prometeo-cluster/rulesdecision
-    pullSecret: regsecret
-    pullPolicy: IfNotPresent
-  livenessProbe:
-    initialDelaySeconds: 30
-    periodSeconds: 10
-  service:
-    servicePort: 8080
-istio:
-  virtualservices:
-    enabled: true
-  gateway:
-    enabled: false
-imagepullsecrets:
-  name: default-uk-icr-io
-=======
 service:
   name: rulesdecision-service
   type: ClusterIP
@@ -57,5 +34,4 @@
   #  memory: 128Mi
   # requests:
   #  cpu: 100m
-  #  memory: 128Mi
->>>>>>> 2390ecc6
+  #  memory: 128Mi